"""Training utilities."""
import os
from typing import Any, Dict, Union, cast, Optional

import pytorch_lightning as pl
import torch
from loguru import logger
from pytorch_lightning.callbacks.base import Callback
from pytorch_lightning.callbacks.early_stopping import EarlyStopping
from pytorch_lightning.callbacks.model_checkpoint import ModelCheckpoint
from pytorch_lightning.loggers import WandbLogger

from .dataset import (
    DATASETS,
    EnzymaticReactionDataset,
    EnzymaticReactionLightningDataModule,
)
from .model import EnzymaticReactionLightningModule


def get_data_module(
    dataset_args: Dict[str, Union[float, str, int]],
) -> EnzymaticReactionLightningDataModule:
    """
    Get a data module for enzymatic reactions.

    Args:
        dataset_args: dictionary containing all the necessary parameters for the dataset creation.

    Returns:
        data module for enzymatic reactions.
    """
    return EnzymaticReactionLightningDataModule(
        dataset_args,
        DATASETS.get(
            str(dataset_args.get("dataset_type", "enzymatic")), EnzymaticReactionDataset
        ),
    )


def train(
    model_args: Dict[str, Union[float, str, int]],
    model_architecture: Dict[str, Union[float, str, int]],
    dataset_args: Dict[str, Union[float, str, int]],
    trainer_args: Dict[str, Any],
) -> None:
    """
    Train a model.

    Args:
        model_args: dictionary containing all the parameters for the mode configuration.
        model_architecture: dictionary containing the information related to the architecture of the model.
        dataset_args: dictionary containing all the necessary parameters for the dataset creation.
        training_args: dictionary containing all the necessary parameters for the training routine.
    """

    from_albert = dataset_args.get("from_albert", False)
    from_albert = cast(bool, from_albert)

    from_bert = dataset_args.get("from_bert", False)
    from_bert = cast(bool, from_bert)


    data_module = get_data_module(dataset_args)
    model_architecture["vocab_size"] = data_module.train_dataset.tokenizer.vocab_size
<<<<<<< HEAD
    model = EnzymaticReactionLightningModule(
        model_args, model_architecture, from_albert=from_albert, from_bert=from_bert
    )
=======
    model = EnzymaticReactionLightningModule(model_args, model_architecture)
    model.model.resize_token_embeddings(model_architecture["vocab_size"])
>>>>>>> cdedf7de

    log_dir = trainer_args["log_dir"]
    os.makedirs(log_dir, exist_ok=True)

    del trainer_args["log_dir"]
    lightning_logger = WandbLogger(
        name="mlm-logger", save_dir=log_dir, log_model=True, project="rxn-aa-mapper"
    )
    trainer_args["logger"] = lightning_logger
    if not torch.cuda.is_available():
        del trainer_args["gpus"]

    if not isinstance(trainer_args["val_check_interval"], int):
        trainer_args["val_check_interval"] = 10000
        logger.warning(
            f"please set trainer['val_check_interval'] to an integer value, defaulting to {trainer_args['val_check_interval']}"
        )
    if (
        "accelerator" not in trainer_args
        or trainer_args.get("accelerator", "ddp") == "ddp_spawn"
    ):
        trainer_args["accelerator"] = "ddp"
        logger.warning(
            f"ddp_spawn not supported because of pickle issues, defaulting to {trainer_args['accelerator']}"
        )

    # gather the callbacks
    trainer_args["callbacks"] = []
    if "early_stopping_callback" in trainer_args:
        callback: Callback = EarlyStopping(**trainer_args["early_stopping_callback"])
        del trainer_args["early_stopping_callback"]
        trainer_args["callbacks"].append(callback)

    if "model_checkpoint_callback" in trainer_args:
        callback = ModelCheckpoint(**trainer_args["model_checkpoint_callback"])
        del trainer_args["model_checkpoint_callback"]
        trainer_args["callbacks"].append(callback)

    trainer = pl.Trainer(**trainer_args)
    trainer.fit(model, data_module)


def checkpoint_to_module(
    input_checkpoint: str,
    model_args: Dict[str, Union[float, str, int]],
    model_architecture: Dict[str, Union[float, str, int]],
) -> EnzymaticReactionLightningModule:
    """
    Transform a checkpoint into a module.

    Args:
        input_checkpoint: model checkpoint.
        model_args: dictionary containing all the parameters for the mode configuration.
        model_architecture: dictionary containing the information related to the architecture of the model.

    Returns:
        the ligthining module.
    """
    return EnzymaticReactionLightningModule.load_from_checkpoint(
        checkpoint_path=input_checkpoint,
        model_args=model_args,
        model_architecture=model_architecture,
    )<|MERGE_RESOLUTION|>--- conflicted
+++ resolved
@@ -63,14 +63,10 @@
 
     data_module = get_data_module(dataset_args)
     model_architecture["vocab_size"] = data_module.train_dataset.tokenizer.vocab_size
-<<<<<<< HEAD
+
     model = EnzymaticReactionLightningModule(
         model_args, model_architecture, from_albert=from_albert, from_bert=from_bert
     )
-=======
-    model = EnzymaticReactionLightningModule(model_args, model_architecture)
-    model.model.resize_token_embeddings(model_architecture["vocab_size"])
->>>>>>> cdedf7de
 
     log_dir = trainer_args["log_dir"]
     os.makedirs(log_dir, exist_ok=True)
